--- conflicted
+++ resolved
@@ -53,12 +53,8 @@
     submit_bulk_course_email
 )
 from instructor_task.views import get_task_completion_info
-<<<<<<< HEAD
 from class_dashboard import dashboard_data
-from mitxmako.shortcuts import render_to_response, render_to_string
-=======
 from edxmako.shortcuts import render_to_response, render_to_string
->>>>>>> 0d91e61e
 from psychometrics import psychoanalyze
 from student.models import CourseEnrollment, CourseEnrollmentAllowed, unique_id_for_user
 from student.views import course_from_id
@@ -823,7 +819,7 @@
     # Metrics
 
     metrics_results = {}
-#    if settings.MITX_FEATURES.get('CLASS_DASHBOARD') and idash_mode == 'Metrics':
+#    if settings.FEATURES.get('CLASS_DASHBOARD') and idash_mode == 'Metrics':
     if idash_mode == 'Metrics':
 #        metrics_results['attempts_timestamp'] = dashboard_data.get_last_populate(course_id, "studentmoduleexpand")
         metrics_results['section_display_name'] = dashboard_data.get_section_display_name(course_id)
